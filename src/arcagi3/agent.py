--- conflicted
+++ resolved
@@ -257,16 +257,12 @@
         self.max_actions = max_actions
         self.retry_attempts = retry_attempts
         self.num_plays = num_plays
-<<<<<<< HEAD
         self.memory_word_limit = memory_word_limit
-
-=======
         
         self.hints_file = find_hints_file()
         self.current_game_id: Optional[str] = None
         self.current_hint: Optional[str] = None
         
->>>>>>> 5b084c6e
         # Initialize provider adapter
         self.provider = create_provider(config)
         self._model_supports_vision = bool(getattr(self.provider.model_config, "is_multimodal", False))
