"""
Multimodal Agent for playing ARC-AGI-3 games.

Adapted from the original multimodal agent to use provider adapters.
"""
import json
import os
import logging
import time
from textwrap import dedent
from typing import Any, Dict, List, Optional
from datetime import datetime, timezone

from PIL import Image

from .adapters import create_provider
from .game_client import GameClient
from .image_utils import grid_to_image, image_to_base64, make_image_block, image_diff
from .schemas import (
    GameAction,
    GameState,
    GameResult,
    GameActionRecord,
    ActionData,
    Cost,
    Usage,
    CompletionTokensDetails,
)
from .utils.retry import retry_with_exponential_backoff
from .utils import load_hints, find_hints_file


logger = logging.getLogger(__name__)


# Map game actions to human-readable descriptions
HUMAN_ACTIONS = {
    "ACTION1": "Move Up",
    "ACTION2": "Move Down",
    "ACTION3": "Move Left",
    "ACTION4": "Move Right",
    "ACTION5": "Perform Action",
    "ACTION6": "Click object on screen (describe object and relative position)",
    "ACTION7": "Undo",
}


HUMAN_ACTIONS_LIST = list(HUMAN_ACTIONS.keys())

def get_human_inputs_text(available_actions: List[str]) -> str:
    """Convert available actions to human-readable text"""
    text = "\n"
    for action in available_actions:
        if action in HUMAN_ACTIONS:
            text += f"{HUMAN_ACTIONS[action]}\n"
    return text


def grid_to_text_matrix(grid: List[List[int]]) -> str:
    """
    Convert a grid matrix to a readable text representation.
    
    Args:
        grid: 64x64 grid of integers (0-15) representing colors
        
    Returns:
        Formatted text representation of the grid
    """
    # Format as JSON for clarity and compactness
    return json.dumps(grid, separators=(',', ','))


def extract_json_from_response(response_text: str) -> Dict[str, Any]:
    """
    Extract JSON from various possible formats in the response.
    
    Handles:
    - Bare JSON { ... }
    - Fenced JSON ```json ... ```
    - Generic fence ``` ... ```
    - Wrapper text
    """
    import re
    
    if not response_text or not response_text.strip():
        raise ValueError("Empty response text")
    
    # Try fenced ```json ... ``` blocks (with better regex for multiline)
    fence = re.search(r"```json\s*(\{.*?\})\s*```", response_text, re.S | re.I | re.M)
    if fence:
        json_str = fence.group(1).strip()
    else:
        # Try any ``` ... ``` fence
        fence = re.search(r"```[a-z]*\s*(\{.*?\})\s*```", response_text, re.S | re.M)
        if fence:
            json_str = fence.group(1).strip()
        else:
            # Fallback: find the first '{' and match balanced braces
            start = response_text.find("{")
            if start == -1:
                raise ValueError(f"No JSON object detected in response. Response was: {response_text[:200]}")
            
            # Find matching closing brace, skipping strings to avoid false matches
            brace_count = 0
            end = start
            in_string = False
            escape_next = False
            
            for i in range(start, len(response_text)):
                char = response_text[i]
                
                if escape_next:
                    escape_next = False
                    continue
                
                if char == '\\':
                    escape_next = True
                    continue
                
                if char == '"' and not in_string:
                    in_string = True
                elif char == '"' and in_string:
                    in_string = False
                elif not in_string:
                    if char == '{':
                        brace_count += 1
                    elif char == '}':
                        brace_count -= 1
                        if brace_count == 0:
                            end = i
                            break
            
            if brace_count != 0:
                # If we couldn't find balanced braces, the JSON might be truncated
                # Try to get what we have and let json.loads fail with a better error
                logger.warning(f"Unbalanced braces in JSON (count: {brace_count}). JSON might be truncated.")
                json_str = response_text[start:].strip()
                # Try to close the JSON
                json_str = json_str.rstrip() + "}"
            else:
                json_str = response_text[start : end + 1].strip()
    
    try:
        return json.loads(json_str)
    except json.JSONDecodeError as e:
        # Clean control characters and try again
        try:
            import unicodedata
            cleaned = ''.join(char if unicodedata.category(char)[0] != 'C' or char in '\n\r\t' else ' ' for char in json_str)
            return json.loads(cleaned)
        except json.JSONDecodeError:
            raise ValueError(f"Failed to parse JSON: {e}. JSON string was: {json_str[:200]}")


class MultimodalAgent:
    """Agent that plays ARC-AGI-3 games using multimodal LLMs"""
    
    SYSTEM_PROMPT = dedent("""\
        You are an abstract reasoning agent that is attempting to solve
        turn-based interactive environments displayed to you as PNGs along
        text for goals, analysis, and planning.
    
        All games have simple abtract graphics and problems that can be 
        solved using nothing but core knowledge.
    """).strip()
    
    ACTION_INSTRUCT = dedent("""\
        Given the frames and the provided game information above, provide
        your desired action as if you were a human playing the game describing
        your next action to an LLM which will figure out how to perform it.
                             
        ```json
        {
            "human_action": "Click on the red square near the bottom left corner",
            "reasoning": "...",
            "expected_result": "..."                             
        }
                             
        These are going to be multistep games, but only concern yourself with
        the next action.  You should favor moves/actions before trying to click
        on objects, only start clicking once you're sure movement/actions do nothing.

                             
        Only response with the JSON, nothing else.
    """).strip()
    
    ANALYZE_INSTRUCT = dedent("""\
        ## Instruct

        Given your action, including your expected outcome, and the provided results
        via the associated images provide a complet analysis of the outcome, thinking
        though what happened.  When analizing the images think about the x,y location
        of objects, their colors, and how they relate to the game state.
                              
        The images attached here are as follows (Zero Indexed):
        - 0: Final Frame before your Action
        - 1-N: Frames as a result of your action.
        - A Helper image showing pixels in red that changed between the Final Frame 
          before your action and the last frame after your action.  Any changes 
          larger than a few pixels should be considered significant.
                              
        When examining the images try to identify objects or environmental patterns
        and their locations.
                              
        Provide your analysis and then after providing `---` update the following
        information as you see fit while leaving the structure intact, including what
        you've tried or would like to try in the future.  Note the "Known Human Game
        Inputs" should never be changed as these are provided by the game itself. When
        building the Action Long indicating what input was tried and the outcome 
        you should be as specific as possible, while also indicating how confident you
        are in that assertion while keeping in mind that certain actions might currently
        be blocked before of the game environment.  All of this information should be used
        to understand the game environment and rules in an attempt to beat the game in
        as few moves as possible.        
        ---
    """).strip()
    
    FIND_ACTION_INSTRUCT = dedent("""\
        Instruct: Given the provided image and the desired action above decide what to do
        base on the following information:                      
        {{action_list}}
        
        ```json
        {
            "action": "ACTION1",
            "x": 0,
            "y": 0
        }
        ```
        Respond with the JSON, nothing else.
    """).strip()
    
    def __init__(
        self,
        config: str,
        game_client: GameClient,
        card_id: str,
        max_actions: int = 40,
        retry_attempts: int = 3,
        num_plays: int = 1,
        use_vision: bool = True,
    ):
        """
        Initialize the multimodal agent.
        
        Args:
            config: Model configuration name from models.yml
            game_client: GameClient for API communication
            card_id: Scorecard identifier
            max_actions: Maximum actions to take before stopping
            retry_attempts: Number of retry attempts for failed API calls
            num_plays: Number of times to play the game (continues session with memory)
        """
        self.config = config
        self.game_client = game_client
        self.card_id = card_id
        self.max_actions = max_actions
        self.retry_attempts = retry_attempts
        self.num_plays = num_plays
        
        self.hints_file = find_hints_file()
        self.current_game_id: Optional[str] = None
        self.current_hint: Optional[str] = None
        
        # Initialize provider adapter
        self.provider = create_provider(config)
        self._model_supports_vision = bool(getattr(self.provider.model_config, "is_multimodal", False))
        self._use_vision = bool(use_vision and self._model_supports_vision)

        if not self._model_supports_vision:
            if use_vision:
                logger.warning(
                    "Model config `%s` does not support multimodal; continuing without vision.",
                    self.config,
                )
            else:
                logger.info(
                    "Model config `%s` is text-only; vision disabled.",
                    self.config,
                )
        elif self._use_vision:
            logger.info("Vision is enabled for this agent. Images will be used.")
        else:
            logger.warning("Vision is disabled for this agent. Only text will be used.")
        
        # Tracking variables
        self.action_counter = 0
        self.total_cost = Cost(prompt_cost=0.0, completion_cost=0.0, total_cost=0.0)
        self.total_usage = Usage(
            prompt_tokens=0,
            completion_tokens=0,
            total_tokens=0,
            completion_tokens_details=CompletionTokensDetails()
        )
        self.action_history: List[GameActionRecord] = []
        
        # Memory for the agent
        self._available_actions: List[str] = []
        self._memory_prompt = ""
        self._previous_action: Optional[Dict[str, Any]] = None
        self._previous_images: List[Image.Image] = []
        self._previous_grids: List[List[List[int]]] = []  # Store raw grids for text-based providers
        self._previous_score = 0
<<<<<<< HEAD
    
    def _get_system_prompt(self) -> str:
        """
        Get the system prompt, prepending any hint for the current game if available.
        
        Returns:
            System prompt with hint prepended if available
        """
        system_prompt = self.SYSTEM_PROMPT
        
        # Prepend hint if available for current game
        if self.current_hint:
            hint = self.current_hint.strip()
            if hint:
                system_prompt = f"{system_prompt}\n\n ALSO USE these hints in order to complete the game: \n {hint} "
                logger.info(f"Using hint for game {self.current_game_id}")
        
        return system_prompt
=======
        self._previous_prompt = ""
>>>>>>> acb4bb97
        
    def _initialize_memory(self, available_actions: List[str]):
        """Initialize the agent's memory with game info"""
        human_actions = "\n".join(available_actions)
        self._memory_prompt = dedent(f"""\
            ## Known Human Game Inputs
{human_actions}

## Current Goal
Use the known human game input to interact with the game environment and learn the rules of the game.
                            
## Game Rules
Nothing is known currently other than this is a turn based game that I need to solve.
                            
## Action Log
No Actions So Far
        """).strip()
    
    def _extract_usage(self, response: Any) -> tuple[int, int]:
        """Extract token usage from provider response"""
        # Check if it's a stream - streams don't have usage info immediately
        if 'Stream' in str(type(response)):
            # For streams, we can't get usage info
            # Return 0,0 for now - usage will need to be tracked differently
            return 0, 0
        
        # OpenAI format
        if hasattr(response, 'usage'):
            if hasattr(response.usage, 'prompt_tokens'):
                return response.usage.prompt_tokens, response.usage.completion_tokens
            # Anthropic format
            elif hasattr(response.usage, 'input_tokens'):
                return response.usage.input_tokens, response.usage.output_tokens
        # Gemini format
        elif hasattr(response, 'usage_metadata') and response.usage_metadata:
            prompt_tokens = getattr(response.usage_metadata, 'prompt_token_count', 0) or 0
            completion_tokens = getattr(response.usage_metadata, 'candidates_token_count', 0) or 0
            return prompt_tokens, completion_tokens
        return 0, 0
    
    def _extract_content(self, response: Any) -> str:
        """Extract text content from provider response"""
        # Check if it's an OpenAI stream - consume it first
        if 'Stream' in str(type(response)):
            # Consume the stream and get the final response
            logger.debug("Consuming OpenAI stream...")
            full_content = []
            try:
                for chunk in response:
                    if hasattr(chunk, 'choices') and chunk.choices:
                        delta = chunk.choices[0].delta
                        if hasattr(delta, 'content') and delta.content:
                            full_content.append(delta.content)
                return ''.join(full_content)
            except Exception as e:
                logger.error(f"Error consuming stream: {e}")
                return ""
        
        # OpenAI format - keep it simple like original
        if hasattr(response, 'choices') and response.choices:
            content = response.choices[0].message.content
            if content is None:
                logger.warning("OpenAI returned None content")
                return ""
            return content
        # Anthropic format
        elif hasattr(response, 'content') and response.content:
            text_parts = []
            for block in response.content:
                if hasattr(block, 'text'):
                    text_parts.append(block.text)
                elif isinstance(block, dict) and block.get('type') == 'text':
                    text_parts.append(block.get('text', ''))
            return ''.join(text_parts)
        # Gemini format
        elif hasattr(response, 'text'):
            text = response.text
            if text is None:
                logger.warning("Gemini returned None content")
                return ""
            return text
        
        logger.warning(f"Unknown response format. Type: {type(response)}")
        return ""
    
    def _update_costs(self, prompt_tokens: int, completion_tokens: int):
        """Update cost and usage tracking"""
        # Get pricing from model config
        input_cost_per_token = self.provider.model_config.pricing.input / 1_000_000
        output_cost_per_token = self.provider.model_config.pricing.output / 1_000_000
        
        prompt_cost = prompt_tokens * input_cost_per_token
        completion_cost = completion_tokens * output_cost_per_token
        
        self.total_cost.prompt_cost += prompt_cost
        self.total_cost.completion_cost += completion_cost
        self.total_cost.total_cost += prompt_cost + completion_cost
        
        self.total_usage.prompt_tokens += prompt_tokens
        self.total_usage.completion_tokens += completion_tokens
        self.total_usage.total_tokens += prompt_tokens + completion_tokens

    def _convert_image_blocks_for_anthropic(self, content: Any) -> Any:
        """Convert OpenAI-style image_url blocks to Anthropic format"""
        if isinstance(content, str):
            return content
        elif isinstance(content, list):
            converted = []
            for block in content:
                if isinstance(block, dict):
                    if block.get("type") == "image_url":
                        # Convert from OpenAI format to Anthropic format
                        image_url = block.get("image_url", {})
                        url = image_url.get("url", "")
                        
                        # Extract base64 data from data URL
                        if url.startswith("data:image/png;base64,"):
                            base64_data = url[len("data:image/png;base64,"):]
                            converted.append({
                                "type": "image",
                                "source": {
                                    "type": "base64",
                                    "media_type": "image/png",
                                    "data": base64_data
                                }
                            })
                        else:
                            # Keep as is if not base64
                            converted.append(block)
                    else:
                        converted.append(block)
                else:
                    converted.append(block)
            return converted
        return content
    
    @retry_with_exponential_backoff(max_retries=3)
    def _call_provider(self, messages: List[Dict[str, Any]]) -> Any:
        """Call provider with retry logic"""
        # Use the provider's client directly for multimodal support
        # Most providers follow OpenAI-style API
        provider_name = self.provider.model_config.provider
        
        if provider_name == "openai":
            return self.provider.client.chat.completions.create(
                model=self.provider.model_config.model_name,
                messages=messages,
                **self.provider.model_config.kwargs
            )
        elif provider_name == "anthropic":
            # Anthropic requires system messages as separate parameter, not in messages array
            # Extract system messages and filter them out
            system_messages = []
            filtered_messages = []
            
            for msg in messages:
                if msg.get("role") == "system":
                    # Anthropic system can be string or list of content blocks
                    content = msg.get("content", "")
                    if isinstance(content, str):
                        system_messages.append(content)
                    elif isinstance(content, list):
                        # Extract text from content blocks
                        text_parts = []
                        for block in content:
                            if isinstance(block, dict) and block.get("type") == "text":
                                text_parts.append(block.get("text", ""))
                        if text_parts:
                            system_messages.append("\n".join(text_parts))
                else:
                    # Convert image blocks for Anthropic
                    msg_copy = dict(msg)
                    msg_copy["content"] = self._convert_image_blocks_for_anthropic(msg.get("content"))
                    filtered_messages.append(msg_copy)
            
            # Combine system messages
            system_content = "\n".join(system_messages) if system_messages else None
            
            # Prepare kwargs
            anthropic_kwargs = dict(self.provider.model_config.kwargs)
            if system_content:
                anthropic_kwargs["system"] = system_content
            
            return self.provider.client.messages.create(
                model=self.provider.model_config.model_name,
                messages=filtered_messages,
                **anthropic_kwargs
            )
        elif provider_name == "gemini":
            # GeminiAdapter handles message conversion internally
            return self.provider.chat_completion(messages)
        else:
            # For other providers, try OpenAI-compatible format
            try:
                return self.provider.client.chat.completions.create(
                    model=self.provider.model_config.model_name,
                    messages=messages,
                    **self.provider.model_config.kwargs
                )
            except AttributeError:
                # Fallback to direct client call
                return self.provider.client.create(
                    model=self.provider.model_config.model_name,
                    messages=messages,
                    **self.provider.model_config.kwargs
                )

    def _analyze_previous_action(
        self,
        current_frame_images: List[Image.Image],
        current_frame_grids: List[List[List[int]]],
        current_score: int
    ) -> str:
        """Analyze the results of the previous action"""
        if not self._previous_action:
            return "no previous action"
        
        level_complete = ""
        if current_score > self._previous_score:
            level_complete = "NEW LEVEL!!!! - Whatever you did must have been good!"
        
        analyze_prompt = f"{level_complete}\n\n{self.ANALYZE_INSTRUCT}\n\n{self._memory_prompt}"
        
        if self._model_supports_vision and self._use_vision:
            # For multimodal providers, use images
            all_imgs = [
                self._previous_images[-1],
                *current_frame_images,
                image_diff(self._previous_images[-1], current_frame_images[-1]),
            ]
            
            # Build message with images
            msg_parts = [
                make_image_block(image_to_base64(img))
                for img in all_imgs
            ] + [{"type": "text", "text": analyze_prompt}]
        else:
            # For text-only providers, use text matrices
            msg_parts = []
            
            # Previous frame
            msg_parts.append({
                "type": "text",
                "text": f"Frame 0 (before action):\n{grid_to_text_matrix(self._previous_grids[-1])}"
            })
            
            # Current frames
            for i, grid in enumerate(current_frame_grids):
                msg_parts.append({
                    "type": "text",
                    "text": f"Frame {i+1} (after action):\n{grid_to_text_matrix(grid)}"
                })
            
            # Add the prompt
            msg_parts.append({"type": "text", "text": analyze_prompt})
        
        messages = [
            {"role": "system", "content": self._get_system_prompt()},
            {
                "role": "user",
                "content": [{"type": "text", "text": self._previous_prompt}],
            },
            {
                "role": "assistant",
                "content": f"```json\n{json.dumps(self._previous_action)}\n```",
            },
            {
                "role": "user",
                "content": msg_parts,
            },
        ]
        
        response = self._call_provider(messages)
        
        # Track costs - handle different response formats
        prompt_tokens, completion_tokens = self._extract_usage(response)
        self._update_costs(prompt_tokens, completion_tokens)
        
        # Extract analysis and update memory
        analysis_message = self._extract_content(response)
        logger.info(f"Analysis: {analysis_message[:200]}...")
        before, _, after = analysis_message.partition("---")
        analysis = before.strip()
        if after.strip():
            self._memory_prompt = after.strip()
        return analysis
    
    def _choose_human_action(
        self,
        frame_images: List[Image.Image],
        frame_grids: List[List[List[int]]],
        analysis: str
    ) -> Dict[str, Any]:
        """Choose the next human-level action"""
        if len(analysis) > 20:
            self._previous_prompt = f"{analysis}\n\n{self._memory_prompt}\n\n{self.ACTION_INSTRUCT}"
        else:
            self._previous_prompt = f"{self._memory_prompt}\n\n{self.ACTION_INSTRUCT}"
        
        if self._model_supports_vision and self._use_vision:
            # For multimodal providers, use images
            content = [
                *[make_image_block(image_to_base64(img)) for img in frame_images],
            ]
        else:
            # For text-only providers, use text matrices
            content = []
            for i, grid in enumerate(frame_grids):
                content.append({
                    "type": "text",
                    "text": f"Frame {i}:\n{grid_to_text_matrix(grid)}"
                })
        content.append({"type": "text", "text": self._previous_prompt})
        
        messages = [
            {"role": "system", "content": self._get_system_prompt()},
            {
                "role": "user",
                "content": content,
            },
        ]
        
        response = self._call_provider(messages)
        
        # Track costs
        prompt_tokens, completion_tokens = self._extract_usage(response)
        self._update_costs(prompt_tokens, completion_tokens)
        
        action_message = self._extract_content(response)
        logger.info(f"Human action: {action_message[:200]}...")
        
        try:
            return extract_json_from_response(action_message)
        except ValueError as e:
            logger.error(f"Failed to extract JSON from response: {e}")
            logger.debug(f"Full response: {action_message}")
            # Re-raise to be caught by game loop
            raise
    
    def _convert_to_game_action(
        self,
        human_action: str,
        last_frame_image: Image.Image,
        last_frame_grid: List[List[int]]
    ) -> Dict[str, Any]:
        """Convert human action description to game action"""
        available_actions = [f"{HUMAN_ACTIONS_LIST[int(a) - 1]} = {HUMAN_ACTIONS[HUMAN_ACTIONS_LIST[int(a) - 1]]}" for a in self._available_actions]
        
        content = []
        if self._model_supports_vision and self._use_vision:
            # For multimodal providers, use image
            content.append(
                make_image_block(image_to_base64(last_frame_image)),
            )
        else:
            # For text-only providers, use text matrix
            content.append(
                {
                    "type": "text",
                    "text": f"Current frame:\n{grid_to_text_matrix(last_frame_grid)}"
                },
            )
        content.append({
            "type": "text",
            "text": human_action + "\n\n" + self.FIND_ACTION_INSTRUCT.replace("{{action_list}}", "\n".join(available_actions)),
        })
        
        messages = [
            {"role": "system", "content": self._get_system_prompt()},
            {
                "role": "user",
                "content": content,
            },
        ]
        
        response = self._call_provider(messages)
        
        # Track costs
        prompt_tokens, completion_tokens = self._extract_usage(response)
        self._update_costs(prompt_tokens, completion_tokens)
        
        action_message = self._extract_content(response)
        logger.info(f"Game action: {action_message[:200]}...")
        
        try:
            return extract_json_from_response(action_message)
        except ValueError as e:
            logger.error(f"Failed to extract JSON from game action response: {e}")
            logger.debug(f"Full response: {action_message}")
            raise
    
    def _execute_game_action(
        self,
        action_name: str,
        action_data: Optional[Dict[str, Any]],
        game_id: str,
        guid: Optional[str],
        reasoning: Optional[str] = None
    ) -> Dict[str, Any]:
        """Execute action via game client"""
        data = {"game_id": game_id}
        if guid:
            data["guid"] = guid
        if action_data:
            data.update(action_data)
        if reasoning:
            data["reasoning"] = reasoning
        
        return self.game_client.execute_action(action_name, data)
    
    def play_game(self, game_id: str) -> GameResult:
        """
        Play a complete game and return results.
        
        Args:
            game_id: Game identifier to play
            
        Returns:
            GameResult with complete game information (best result if multiple plays)
        """
        logger.info(f"Starting game {game_id} with config {self.config} ({self.num_plays} play(s))")
        overall_start_time = time.time()
        
        # Set current game ID and load hint for this specific game if available
        self.current_game_id = game_id
        if self.hints_file:
            hints = load_hints(self.hints_file, game_id=game_id)
            self.current_hint = hints.get(game_id) if hints else None
            if self.current_hint:
                logger.info(f"Found hint for game {game_id}")
            else:
                logger.debug(f"No hint found for game {game_id}")
        else:
            self.current_hint = None
        
        best_result: Optional[GameResult] = None
        guid: Optional[str] = None
        
        for play_num in range(1, self.num_plays + 1):
            play_start_time = time.time()
            
            if play_num > 1:
                logger.info(f"Starting play {play_num}/{self.num_plays} (continuing session with memory)")
            
            # Reset game (use guid to continue session if not first play)
            state = self.game_client.reset_game(self.card_id, game_id, guid=guid)
            guid = state.get("guid")
            current_score = state.get("score", 0)
            current_state = state.get("state", "IN_PROGRESS")
            
            # Initialize memory only on first play, otherwise keep existing memory
            if play_num == 1:
                self._available_actions = state.get("available_actions", list(HUMAN_ACTIONS.keys()))
                available_codes = [f"{HUMAN_ACTIONS[HUMAN_ACTIONS_LIST[int(a) - 1]]}" for a in self._available_actions]
                self._initialize_memory(available_codes)
            else:
                logger.info(f"Continuing with memory from previous play(s)")
            
            # Reset play-specific counters (but keep cumulative cost/usage)
            play_action_counter = 0
            play_action_history: List[GameActionRecord] = []
            
            # Main game loop
            while (
                current_state not in ["WIN", "GAME_OVER"]
                and play_action_counter < self.max_actions
            ):
                try:
                    frames = state.get("frame", [])
                    if not frames:
                        logger.warning("No frames in state, breaking")
                        break
                    
                    # Store raw grids and convert to images
                    frame_grids = frames  # frames are already grid matrices from API
                    frame_images = [grid_to_image(frame) for frame in frames]
                    
                    analysis = self._analyze_previous_action(frame_images, frame_grids, current_score)
                    
                    human_action_dict = self._choose_human_action(frame_images, frame_grids, analysis)
                    human_action = human_action_dict.get("human_action")
                    
                    if not human_action:
                        logger.error("No human_action in response")
                        break
                    
                    game_action_dict = self._convert_to_game_action(human_action, frame_images[-1], frame_grids[-1])
                    action_name = game_action_dict.get("action")
                    
                    if not action_name:
                        logger.error("No action name in response")
                        break
                    
                    action_data_dict = {}
                    if action_name == "ACTION6":
                        x = game_action_dict.get("x", 0)
                        y = game_action_dict.get("y", 0)
                        action_data_dict = {
                            "x": max(0, min(x, 127)) // 2,
                            "y": max(0, min(y, 127)) // 2,
                        }
                    
                    action_field = action_name
                    if action_name == "ACTION6" and action_data_dict:
                        action_field = f"{action_name}: [{action_data_dict}]"

                    reasoning_for_api = {
                        "analysis": analysis[:1000] if len(analysis) > 1000 else analysis,
                        "action": action_field,
                        "human_action": human_action,
                        "reasoning": (human_action_dict.get("reasoning", "") or "")[:300],
                        "expected": (human_action_dict.get("expected_result", "") or "")[:300],
                        "tokens:": [self.total_usage.prompt_tokens, self.total_usage.completion_tokens],
                    }
                    state = self._execute_game_action(action_name, action_data_dict, game_id, guid, reasoning_for_api)
                    guid = state.get("guid", guid)
                    new_score = state.get("score", current_score)
                    current_state = state.get("state", "IN_PROGRESS")
                    
                    self.action_counter += 1
                    action_record = GameActionRecord(
                        action_num=self.action_counter,
                        action=action_name,
                        action_data=ActionData(**action_data_dict) if action_data_dict else None,
                        reasoning={
                            "human_action": human_action,
                            "reasoning": human_action_dict.get("reasoning", ""),
                            "expected": human_action_dict.get("expected_result", ""),
                            "analysis": analysis[:500] if len(analysis) > 500 else analysis,
                        },
                        result_score=new_score,
                        result_state=current_state,
                    )
                    play_action_history.append(action_record)
                    self.action_history.append(action_record)
                    
                    self._previous_action = human_action_dict
                    self._previous_images = frame_images
                    self._previous_grids = frame_grids
                    self._previous_score = current_score
                    current_score = new_score
                    play_action_counter += 1
                    
                    logger.info(
                        f"Play {play_num}, Action {play_action_counter}: {action_name}, "
                        f"Score: {current_score}, State: {current_state}"
                    )
                    
                except Exception as e:
                    logger.error(f"Error during game loop: {e}", exc_info=True)
                    break
            
            play_duration = time.time() - play_start_time
            scorecard_url = f"{self.game_client.ROOT_URL}/scorecards/{self.card_id}"
            
            play_result = GameResult(
                game_id=game_id,
                config=self.config,
                final_score=current_score,
                final_state=current_state,
                actions_taken=play_action_counter,
                duration_seconds=play_duration,
                total_cost=self.total_cost,
                usage=self.total_usage,
                actions=play_action_history,
                final_memory=self._memory_prompt,
                timestamp=datetime.now(timezone.utc),
                scorecard_url=scorecard_url
            )
            
            logger.info(
                f"Play {play_num}/{self.num_plays} completed: {current_state}, "
                f"Score: {current_score}, Actions: {play_action_counter}"
            )
            
            # Track best result (WIN > highest score)
            if best_result is None:
                best_result = play_result
            elif current_state == "WIN" and best_result.final_state != "WIN":
                best_result = play_result
            elif current_state == "WIN" and best_result.final_state == "WIN":
                if current_score > best_result.final_score:
                    best_result = play_result
            elif current_score > best_result.final_score:
                best_result = play_result
            
            # Stop if we won or no more plays
            if current_state == "WIN":
                logger.info(f"Game won on play {play_num}! Stopping early.")
                break
            
            if play_num < self.num_plays:
                logger.info(f"Play {play_num} ended ({current_state}). Continuing to next play...")
        
        overall_duration = time.time() - overall_start_time
        
        # Update best result with overall stats
        best_result.actions_taken = self.action_counter
        best_result.duration_seconds = overall_duration
        
        logger.info(
            f"All plays completed. Best: {best_result.final_state}, "
            f"Score: {best_result.final_score}, Total Actions: {self.action_counter}, "
            f"Cost: ${self.total_cost.total_cost:.4f}"
        )
        
        return best_result
<|MERGE_RESOLUTION|>--- conflicted
+++ resolved
@@ -301,8 +301,9 @@
         self._previous_images: List[Image.Image] = []
         self._previous_grids: List[List[List[int]]] = []  # Store raw grids for text-based providers
         self._previous_score = 0
-<<<<<<< HEAD
-    
+
+        self._previous_prompt = ""
+
     def _get_system_prompt(self) -> str:
         """
         Get the system prompt, prepending any hint for the current game if available.
@@ -320,9 +321,6 @@
                 logger.info(f"Using hint for game {self.current_game_id}")
         
         return system_prompt
-=======
-        self._previous_prompt = ""
->>>>>>> acb4bb97
         
     def _initialize_memory(self, available_actions: List[str]):
         """Initialize the agent's memory with game info"""
