--- conflicted
+++ resolved
@@ -238,12 +238,9 @@
         retry_attempts: int = 3,
         num_plays: int = 1,
         use_vision: bool = True,
-<<<<<<< HEAD
+        memory_word_limit: int = 500,
         checkpoint_frequency: int = 1,
         checkpoint_card_id: Optional[str] = None,
-=======
-        memory_word_limit: int = 500,
->>>>>>> 0abd13db
     ):
         """
         Initialize the multimodal agent.
@@ -255,13 +252,10 @@
             max_actions: Maximum actions to take before stopping
             retry_attempts: Number of retry attempts for failed API calls
             num_plays: Number of times to play the game (continues session with memory)
-<<<<<<< HEAD
             use_vision: Whether to use vision (images) or text-only mode
+            memory_word_limit: Maximum number of words allowed in memory scratchpad (default: 500)
             checkpoint_frequency: Save checkpoint every N actions (default: 1, 0 to disable)
             checkpoint_card_id: Optional card_id for checkpoint directory (defaults to card_id if not provided)
-=======
-            memory_word_limit: Maximum number of words allowed in memory scratchpad (default: 500)
->>>>>>> 0abd13db
         """
         self.config = config
         self.game_client = game_client
@@ -269,13 +263,9 @@
         self.max_actions = max_actions
         self.retry_attempts = retry_attempts
         self.num_plays = num_plays
-<<<<<<< HEAD
+        self.memory_word_limit = memory_word_limit
         self.checkpoint_frequency = checkpoint_frequency
 
-=======
-        self.memory_word_limit = memory_word_limit
-        
->>>>>>> 0abd13db
         self.hints_file = find_hints_file()
         self.current_game_id: Optional[str] = None
         self.current_hint: Optional[str] = None
@@ -359,7 +349,84 @@
             ## Known Human Game Inputs
 {human_actions}
         """).strip()
-<<<<<<< HEAD
+        self._memory_prompt = ""  # Initialize memory as empty
+        logger.info(f"Memory initialized empty, available actions stored separately")
+    
+    def _get_memory_with_actions(self) -> str:
+        """Get memory merged with available actions text"""
+        if self._memory_prompt:
+            return f"{self._available_actions_prompt}\n\n{self._memory_prompt}"
+        return self._available_actions_prompt
+    
+    def _get_memory_word_count(self) -> int:
+        """Get the word count of the current memory"""
+        return len(self._memory_prompt.split(" ")) if self._memory_prompt else 0
+    
+    def _compress_memory(self) -> str:
+        """Ask LLM to compress memory if it exceeds the limit"""
+        if not self._memory_prompt:
+            return ""
+        
+        current_word_count = self._get_memory_word_count()
+        compress_prompt = dedent(f"""\
+            Your memory scratchpad has grown too large ({current_word_count} words).
+            Please compress it to approximately {self.memory_word_limit} words while keeping
+            the most important information for playing the game.
+            
+            Current memory:
+            {self._memory_prompt}
+            
+            Provide only the compressed memory scratchpad, nothing else.
+        """).strip()
+        
+        messages = [
+            {"role": "system", "content": self.SYSTEM_PROMPT},
+            {
+                "role": "user",
+                "content": compress_prompt,
+            },
+        ]
+        
+        try:
+            response = self._call_provider(messages)
+            prompt_tokens, completion_tokens = self._extract_usage(response)
+            self._update_costs(prompt_tokens, completion_tokens)
+            
+            compressed = self._extract_content(response).strip()
+            compressed_word_count = len(compressed.split(" ")) if compressed else 0
+            logger.info(f"Compressed memory from {current_word_count} to {compressed_word_count} words")
+            return compressed
+        except Exception as e:
+            logger.error(f"Failed to compress memory: {e}")
+            # Fallback to truncation
+            return self._truncate_memory()
+    
+    def _truncate_memory(self) -> str:
+        """Truncate memory to word limit by keeping the first N words"""
+        if not self._memory_prompt:
+            return ""
+        
+        words = self._memory_prompt.split(" ")
+        if len(words) <= self.memory_word_limit:
+            return self._memory_prompt
+        
+        truncated = " ".join(words[:self.memory_word_limit])
+        logger.warning(f"Truncated memory from {len(words)} to {self.memory_word_limit} words")
+        return truncated
+    
+    def _enforce_memory_limit(self):
+        """Check memory size and compress or truncate if it exceeds the limit"""
+        word_count = self._get_memory_word_count()
+        if word_count <= self.memory_word_limit:
+            return
+        
+        logger.info(f"Memory exceeds limit ({word_count} > {self.memory_word_limit} words). Attempting compression...")
+        # Try compression first, fallback to truncation if it fails
+        self._memory_prompt = self._compress_memory()
+        
+        # If compression didn't work or still exceeds limit, truncate
+        if self._get_memory_word_count() > self.memory_word_limit:
+            self._memory_prompt = self._truncate_memory()
 
     def save_checkpoint(self):
         """Save current agent state to checkpoint"""
@@ -431,87 +498,6 @@
             logger.error(f"Failed to restore checkpoint: {e}", exc_info=True)
             return False
 
-=======
-        self._memory_prompt = ""  # Initialize memory as empty
-        logger.info(f"Memory initialized empty, available actions stored separately")
-    
-    def _get_memory_with_actions(self) -> str:
-        """Get memory merged with available actions text"""
-        if self._memory_prompt:
-            return f"{self._available_actions_prompt}\n\n{self._memory_prompt}"
-        return self._available_actions_prompt
-    
-    def _get_memory_word_count(self) -> int:
-        """Get the word count of the current memory"""
-        return len(self._memory_prompt.split(" ")) if self._memory_prompt else 0
-    
-    def _compress_memory(self) -> str:
-        """Ask LLM to compress memory if it exceeds the limit"""
-        if not self._memory_prompt:
-            return ""
-        
-        current_word_count = self._get_memory_word_count()
-        compress_prompt = dedent(f"""\
-            Your memory scratchpad has grown too large ({current_word_count} words).
-            Please compress it to approximately {self.memory_word_limit} words while keeping
-            the most important information for playing the game.
-            
-            Current memory:
-            {self._memory_prompt}
-            
-            Provide only the compressed memory scratchpad, nothing else.
-        """).strip()
-        
-        messages = [
-            {"role": "system", "content": self.SYSTEM_PROMPT},
-            {
-                "role": "user",
-                "content": compress_prompt,
-            },
-        ]
-        
-        try:
-            response = self._call_provider(messages)
-            prompt_tokens, completion_tokens = self._extract_usage(response)
-            self._update_costs(prompt_tokens, completion_tokens)
-            
-            compressed = self._extract_content(response).strip()
-            compressed_word_count = len(compressed.split(" ")) if compressed else 0
-            logger.info(f"Compressed memory from {current_word_count} to {compressed_word_count} words")
-            return compressed
-        except Exception as e:
-            logger.error(f"Failed to compress memory: {e}")
-            # Fallback to truncation
-            return self._truncate_memory()
-    
-    def _truncate_memory(self) -> str:
-        """Truncate memory to word limit by keeping the first N words"""
-        if not self._memory_prompt:
-            return ""
-        
-        words = self._memory_prompt.split(" ")
-        if len(words) <= self.memory_word_limit:
-            return self._memory_prompt
-        
-        truncated = " ".join(words[:self.memory_word_limit])
-        logger.warning(f"Truncated memory from {len(words)} to {self.memory_word_limit} words")
-        return truncated
-    
-    def _enforce_memory_limit(self):
-        """Check memory size and compress or truncate if it exceeds the limit"""
-        word_count = self._get_memory_word_count()
-        if word_count <= self.memory_word_limit:
-            return
-        
-        logger.info(f"Memory exceeds limit ({word_count} > {self.memory_word_limit} words). Attempting compression...")
-        # Try compression first, fallback to truncation if it fails
-        self._memory_prompt = self._compress_memory()
-        
-        # If compression didn't work or still exceeds limit, truncate
-        if self._get_memory_word_count() > self.memory_word_limit:
-            self._memory_prompt = self._truncate_memory()
-    
->>>>>>> 0abd13db
     def _extract_usage(self, response: Any) -> tuple[int, int]:
         """Extract token usage from provider response"""
         # Check if it's a stream - streams don't have usage info immediately
