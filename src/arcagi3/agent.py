--- conflicted
+++ resolved
@@ -257,15 +257,11 @@
         self.max_actions = max_actions
         self.retry_attempts = retry_attempts
         self.num_plays = num_plays
-<<<<<<< HEAD
         
         self.hints_file = find_hints_file()
         self.current_game_id: Optional[str] = None
         self.current_hint: Optional[str] = None
         
-=======
-
->>>>>>> 8631db1f
         # Initialize provider adapter
         self.provider = create_provider(config)
         self._model_supports_vision = bool(getattr(self.provider.model_config, "is_multimodal", False))
